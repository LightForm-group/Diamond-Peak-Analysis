# Configuration file for the Sphinx documentation builder.
#
# This file only contains a selection of the most common options. For a full
# list see the documentation:
# https://www.sphinx-doc.org/en/master/usage/configuration.html

# -- Path setup --------------------------------------------------------------

# If extensions (or modules to document with autodoc) are in another directory,
# add these directories to sys.path here. If the directory is relative to the
# documentation root, use os.path.abspath to make it absolute, like shown here.
#
# import os
# import sys
# sys.path.insert(0, os.path.abspath('.'))


# -- Project information -----------------------------------------------------

project = 'xrdfit'
copyright = '2019, Peter Crowther and Christopher Daniel'
author = 'Peter Crowther and Christopher Daniel'

# The full version, including alpha/beta/rc tags
<<<<<<< HEAD
release = '1.2.0'
=======
release = '1.2.1'
>>>>>>> 6a5cce5f


# -- General configuration ---------------------------------------------------

# Add any Sphinx extension module names here, as strings. They can be
# extensions coming with Sphinx (named 'sphinx.ext.*') or your custom
# ones.
extensions = [
    'sphinx.ext.autodoc',
    'sphinx.ext.intersphinx',
    'sphinx.ext.mathjax',
    'sphinx.ext.viewcode',
    'sphinx.ext.githubpages',
]

# Add any paths that contain templates here, relative to this directory.
templates_path = ['_templates']

# List of patterns, relative to source directory, that match files and
# directories to ignore when looking for source files.
# This pattern also affects html_static_path and html_extra_path.
exclude_patterns = []


# The master toctree document.
master_doc = 'index'

# -- Options for HTML output -------------------------------------------------

# The theme to use for HTML and HTML Help pages.  See the documentation for
# a list of builtin themes.
#
html_theme = 'default'

# Theme options are theme-specific and customize the look and feel of a theme
# further.  For a list of options available for each theme, see the
# documentation.
#
html_theme_options = {"body_max_width": "100%"}

# Add any paths that contain custom static files (such as style sheets) here,
# relative to this directory. They are copied after the builtin static files,
# so a file named "default.css" will overwrite the builtin "default.css".
html_static_path = ['_static']

# -- Autodoc options --------------------
autoclass_content = 'both'<|MERGE_RESOLUTION|>--- conflicted
+++ resolved
@@ -22,11 +22,7 @@
 author = 'Peter Crowther and Christopher Daniel'
 
 # The full version, including alpha/beta/rc tags
-<<<<<<< HEAD
-release = '1.2.0'
-=======
 release = '1.2.1'
->>>>>>> 6a5cce5f
 
 
 # -- General configuration ---------------------------------------------------
