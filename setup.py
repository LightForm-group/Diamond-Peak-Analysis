from setuptools import setup, find_packages

with open("README.md", "r") as fh:
    long_description = fh.read()

setup(
    name='xrdfit',
<<<<<<< HEAD
    version='1.2.0',
=======
    version='1.2.1',
>>>>>>> 6a5cce5f
    description='Automated fitting of XRD peaks using Pseudo-Voight fits',
    author='Peter Crowther, Christopher Daniel',
    long_description=long_description,
    long_description_content_type="text/markdown",
    url="https://github.com/LightForm-group/xrdfit",
    packages=find_packages(),
    install_requires=['numpy',
                      'matplotlib',
                      'pandas',
                      'dill',
                      'tqdm',
                      'lmfit',
                      'notebook',
                      'ipywidgets'
                      ],
    extras_require={"documentation_compilation": "sphinx"},
    classifiers=[
        "Programming Language :: Python :: 3",
        "License :: OSI Approved :: GNU General Public License v3 (GPLv3)",
        "Operating System :: OS Independent",
    ],
    python_requires='>=3.6',
)<|MERGE_RESOLUTION|>--- conflicted
+++ resolved
@@ -5,11 +5,7 @@
 
 setup(
     name='xrdfit',
-<<<<<<< HEAD
-    version='1.2.0',
-=======
     version='1.2.1',
->>>>>>> 6a5cce5f
     description='Automated fitting of XRD peaks using Pseudo-Voight fits',
     author='Peter Crowther, Christopher Daniel',
     long_description=long_description,
